--- conflicted
+++ resolved
@@ -241,14 +241,9 @@
         add_toolbar_icon(toolbar, 'action_draw_connectors',
                          self.imgs_path/'show_connectors.png',
                          self.draw_connectors,
-<<<<<<< HEAD
-                         'Draw all connectors of design object',
-                         'Shift+C', menu)
-=======
                          'Shows the name of all connectors in the plot area.',
                          'Shift+C', menu,
                          label = 'Show connectors')
->>>>>>> 6f1f417a
 
         menu.addSeparator()
         toolbar.addSeparator()
@@ -291,15 +286,9 @@
         add_toolbar_icon(toolbar, 'action_save_metal',
                          self.imgs_path/'save.png',
                          self.action_save_metal,
-<<<<<<< HEAD
-                         'Save metal design object',
-                         None, menu,
-                         label='Save\ndesign')
-=======
                          'Save metal design to file',
                          'Ctrl+S', self.menu_file,
                          label='&Save\ndesign')
->>>>>>> 6f1f417a
 
         add_toolbar_icon(toolbar, 'action_open_metal',
                          self.imgs_path/'open.png',
@@ -313,11 +302,7 @@
                          self.action_gds_export,
                          'Export\nto &gds',
                          None, menu,
-<<<<<<< HEAD
-                         label='Load\ndesign')
-=======
                          label='Export\nto &gds')
->>>>>>> 6f1f417a
 
         self._setup_create_objects()
 
