--- conflicted
+++ resolved
@@ -77,7 +77,7 @@
 
     def find_id(self, name: str, quiet: bool = False) -> int:
         """
-        Find id of component.  The id is the key for a dict which holds all of the components 
+        Find id of component.  The id is the key for a dict which holds all of the components
         within design.
 
         Args:
@@ -90,17 +90,20 @@
         If 0 is returned it means the name is not in dict.
         """
 
-<<<<<<< HEAD
         if name in self._design.name_to_id:
             component_id = self._design.name_to_id[name]
             return component_id
+        elif:
+            # Name not registered, not in cache for components' names.
+            # IPython checking methods
+            # https://github.com/jupyter/notebook/issues/2014
+            if not is_ipython_magic(name):
+                if not quiet:
+                    self.logger.warning(
+                        f'In Components.find_id(), the name={name} is not used in design._components ')
+            return 0
         else:
-            # Name not registered, not in cache for components' names.
-            if not quite:
-                self.logger.warning(
-                    f'In Components.find_id(), the name={name} is not used in design._components. '
-                    f'The name={name} is not a key in design.name_to_id dict.')
-            return 0
+            raise AttributeError(name)
 
     # def find_id(self, name: str, quite: bool = False) -> int:
     #     """
@@ -141,60 +144,30 @@
     #             self.logger.warning(
     #                 f'In Components.find_id(), the name={name} is used multiple times in design._components.  Returning the key, for QComponent, with lowest id.')
     #         return search_result[0][1]
-=======
-        # TODO:  all_names creation -> seems very slow way to do?
-        all_names = [(value.name, key)
-                     for (key, value) in self.components.items()]
-        search_result = [
-            item for item in all_names if name == item[0]]
-
-        length = len(search_result)
-        if length == 1:
-            # Good, we found a single component match.
-            return search_result[0][1]
-        elif length == 0:
-            # Name not in dict.
-            # IPython checking methods
-            # https://github.com/jupyter/notebook/issues/2014
-            if not is_ipython_magic(name):
-                if not quiet:
-                    self.logger.warning(
-                        f'In Components.find_id(), the name={name} is not used in design._components ')
-                return 0
-            else:
-                raise AttributeError(name)
-
-        elif length > 1:
-            # Really unfortunate, the dict has multiple coponents with same name, use the first search result.
-            if not quiet:
-                self.logger.warning(
-                    f'In Components.find_id(), the name={name} is used multiple times in design._components.  Returning the key, for QComponent, with lowest id.')
-            return search_result[0][1]
->>>>>>> a7c5cda8
-
-    # def is_name_used(self, new_name: str) -> int:
-    #     """Check to see if name being used in components.
-
-    #      Args:
-    #          new_name (str): name to check
-    #
-    #      Returns:
-    #          int: If the name does not exist, 0 is returned, otherwise the
-    #          component-id of component which is already using the name.
-    #     """
-
-    #     all_names = [(value.name, key)
-    #                  for (key, value) in self.components.items()]
-    #     search_result = [
-    #         item for item in all_names if new_name == item[0]]
-    #     if len(search_result) != 0:
-    #         self.logger.warning(
-    #             f'Called interface_components, component_id({search_result[0][0]}, id={search_result[0][1]}) is already using name={new_name}.')
-    #         return search_result[0][1]
-    #     else:
-    #         return 0
-
-    def __getitem__(self, name: str, quiet: bool = False) -> Union[None, 'QComponent']:
+
+   # def is_name_used(self, new_name: str) -> int:
+   #     """Check to see if name being used in components.
+
+   #      Args:
+   #          new_name (str): name to check
+   #
+   #      Returns:
+   #          int: If the name does not exist, 0 is returned, otherwise the
+   #          component-id of component which is already using the name.
+   #     """
+
+   #     all_names = [(value.name, key)
+   #                  for (key, value) in self.components.items()]
+   #     search_result = [
+   #         item for item in all_names if new_name == item[0]]
+   #     if len(search_result) != 0:
+   #         self.logger.warning(
+   #             f'Called interface_components, component_id({search_result[0][0]}, id={search_result[0][1]}) is already using name={new_name}.')
+   #         return search_result[0][1]
+   #     else:
+   #         return 0
+
+   def __getitem__(self, name: str, quiet: bool = False) -> Union[None, 'QComponent']:
         """Get the QComponent based on string name vs the unique id of QComponent.
 
         Args:
@@ -202,7 +175,7 @@
             quiet (bool): Allow warning messages to be generated.
 
         Returns:
-            QComponent: Class which describes the component.  None if 
+            QComponent: Class which describes the component.  None if
                         name not found in design._components.
 
         Raises:
@@ -211,7 +184,6 @@
         component_id = int(self.find_id(name))
         if component_id:
             return self._design._components[component_id]
-            # return self.components[component_id]
         else:
             # IPython checking methods
             # https://github.com/jupyter/notebook/issues/2014
@@ -285,7 +257,7 @@
                  key for design._components[]
         """
         if not isinstance(item, str):
-            #self.logger.debug(f'Search with string in __contains__ {item}.')
+            # self.logger.debug(f'Search with string in __contains__ {item}.')
             return 0
         quiet = True
         return self.find_id(item, quiet)
