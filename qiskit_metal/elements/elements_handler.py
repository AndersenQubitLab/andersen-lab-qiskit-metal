# -*- coding: utf-8 -*-

# This code is part of Qiskit.
#
# (C) Copyright IBM 2019.
#
# This code is licensed under the Apache License, Version 2.0. You may
# obtain a copy of this license in the LICENSE.txt file in the root directory
# of this source tree or at http://www.apache.org/licenses/LICENSE-2.0.
#
# Any modifications or derivative works of this code must retain this
# copyright notice, and modified files need to carry a notice indicating
# that they have been altered from the originals.

"""
This is the main module that defines what an element is in Qiskit Metal.
See the docstring of `QGeometryTables`

@author: Zlatko Minev, Thomas McConekey, ... (IBM)

@date: 2019
"""

import inspect
import logging
import pandas as pd
import shapely

from typing import TYPE_CHECKING
from qiskit_metal.toolbox_python.utility_functions import are_there_potential_fillet_errors, data_frame_empty_typed
from typing import Dict as Dict_
from typing import List, Tuple, Union
from geopandas import GeoDataFrame, GeoSeries

from .. import Dict
from ..draw import BaseGeometry


from shapely.geometry.multipolygon import MultiPolygon #for avoiding MultiPolygons

if TYPE_CHECKING:
    from ..components.base import QComponent
    from ..designs import QDesign

__all__ = ['is_element_table', 'QGeometryTables']  # , 'ElementTypes']

# from collections import OrderedDict
# dict are oreder in Python 3.6+ by default, this is jsut in case for backward compatability

# class ElementTypes:
#     """
#     Types of qgeometry
#         positive : qgeometry that are positive mask
#         negative : qgeometry that will be subtracted from the chip ground plane
#         helper   : qgeometry that are only used in a helper capacity,
#                    such as labels or mesh rectangles
#     """
#     positive = 0
#     negative = 1
#     helper   = 2


def is_element_table(obj):
    """Check if an object is a Metal BaseElementTable, i.e., an instance of
    `QGeometryTables`.

    The problem is that the `isinstance` built-in method fails
    when this module is reloaded.

    Arguments:
        obj (object) : Test this object

    Returns:
        bool: True if is a Metal element
    """
    if isinstance(obj, Dict):
        return False

    return hasattr(obj, '__i_am_element_table__')


#############################################################################
#
# Dicitonary that specifies the column names of various element tables.
#

# TODO: implement data types in construction of tables?
# TODO: when i copy over the table and manipualt ehtmee
# i seem to loose the assignments to bool etc.

ELEMENT_COLUMNS = dict(

    ################################################
    # DO NOT MODIFY THE base DICITONARY.
    # This is for Metal API use only.
    # To add a new element type, add a new key below.
    base=dict(
        component=str,  # Unique ID of the component to which the element belongs
        name=str,  # name of the element
        geometry=object,  # shapely object
        layer=int,  # gds type of layer
        subtract=bool,  # do we subtract from the ground place of the chip
        helper=bool,  # helper or not
        chip=str,  # chip name
        # type=str,  # metal, helper.   poly=10 or path=11
        __renderers__=dict(
            # ADD specific renderers here, all renderes must register here.
            # hfss = dict( ... ) # pick names as hfss_name
            # hfss=dict(
            #     boundaray_name=str,
            #     material=str,
            #     perfectE=bool
            # ),
            # gds=dict(
            #     type=str,
            #     color=str,
            # )
        )
    ),


    ################################################
    # Specifies a path, such as a CPW.
    # Ideas: chamfer
    path=dict(
        width=float,
        fillet=object,  # TODO: not decided yet how to represent this
        __renderers__=dict(
        )
    ),

    ################################################
    # Specifies a polygon
    # Ideas: chamfer
    poly=dict(
        fillet=object,  # TODO: not decided yet how to represent this
        __renderers__=dict(
        )
    ),
    ################################################
    # Specifies a junction as a 2 point line and width
    # This should provide enough information so as to
    # - render a sheet with inductance (from renderer options) + a vector for EPR
    # - generate ports (edge ports?) for Z analysis
    # - provice bounding box dimensions for the p-cell of ebeam junction layout
    #       for GDS renderer
    junction=dict(
        width=float,
        __renderers__=dict(
        )
    ),
    ################################################
    # Specifies a curved object, such as a circle. Perhaps as a buffered point
    # Not yet implemented
    # curved = dict(
    # __renderers__= dict(
    # )
    # )
)
"""Dicitonary that specifies the column names of various element tables."""

#############################################################################
#
# Class to create, store, and handle element tables.
#
TRUE_BOOLS = [True, 'True', 'true', 'Yes', 'yes', '1', 1]


class QGeometryTables(object):
    """Class to create, store, and handle element tables.

    A regular user would not need to create tables themselves.
    This is handled automatically by the design creation and plugins.

    Structure:
        A component, such as a qubit, is a collection of qgeometry.
        For example, an element includes a rectangle, a cpw path, or a more general polygon.

        An element is a row in a table.

        All qgeometry of a type (Path or Polygon, or otherwise) are stored in a
        single table of their element type.

        All qgeometry of the same kind are stored in a table.
        A renderer has to know how to handle all types of qgeometry in order to render them.

    For plugin developers:
        In the following, we provide an example that illustrates for plugin developers how
        to add custom qgeometry and custom element properties. For example, we will add, for a renderer
        called hfss, a string property called 'boundary', a bool property called 'perfectE', and a property called 'material'.

    For plugin developers, example use:

        .. code-block:: python
            :linenos:
            :emphasize-lines: 4,6

            import qiskit_metal as metal

            design = metal.designs.DesignPlanar()
            design.qgeometry = metal.QGeometryTables(design)

            # return the path table - give access to ..
            design.qgeometry['path']
            design.qgeometry.table['path']

            # Define interfaces
            design.qgeometry.get_component(
                    component_name,
                    element_name,
                    columns=all or geom or list) # get all elemetns for compoentns

            >>> component	name	geometry	layer	type	chip	subtract	fillet	color	width


    Now, if we want to add custom qgeometry through two fake renderers called hfss and gds:

        .. code-block:: python
            :linenos:
            :emphasize-lines: 1-15

            metal.QGeometryTables.add_renderer_extension('hfss', dict(
                base=dict(
                    boundary=str,
                    perfectE=bool,
                    material=str,
                    )
                ))

            metal.QGeometryTables.add_renderer_extension('gds', dict(
                path=dict(
                    color=str,
                    pcell=bool,
                    )
                ))

            design = metal.designs.DesignPlanar()
            qgeometry = metal.QGeometryTables(design)

            qgeometry.tables['path']
            >>> component	name	geometry	layer	type	chip	subtract	fillet	color	width	hfss_boundary	hfss_perfectE	hfss_material	gds_color	gds_pcell

    """

    # Dummy private attribute used to check if an instanciated object is
    # indeed a elemnt table class. The problem is that the `isinstance`
    # built-in method fails when this module is reloaded.
    # Used by `is_element` to check.
    __i_am_element_table__ = True

    ELEMENT_COLUMNS = ELEMENT_COLUMNS
    """
    Table column names to use to create.
    this dict should be updated by renderers.
    """

    # For creating names of columns of renderer properties
    name_delimiter = '_'
    """ Delimiter to use when creating names of columns of renderer properties """

    def __init__(self, design: 'QDesign'):
        """
        The constructor for the `QGeometryTables` class.

        Arguments:
            design: Design in use
        """
        self._design = design

        self._tables = Dict()

        # Need to call after columns are added by add_renderer_extenstion is run by all the renderers.
        # self.create_tables()

    @property
    def design(self) -> 'QDesign':
        '''Return a reference to the parent design object'''
        return self._design

    @property
    def logger(self) -> logging.Logger:
        """
        Return the logger
        """
        return self._design.logger

    @property
    def tables(self) -> Dict_[str, GeoDataFrame]:
        """The dictionary of tables containing qgeometry.

        Returns:
            Dict_[str, GeoDataFrame]: The keys of this dictionary are
            also obtained from `self.get_element_types()`
        """
        return self._tables

    @classmethod
    def add_renderer_extension(cls, renderer_name: str, qgeometry: dict):
        """Add renderer element extension to ELEMENT_COLUMNS.
        Called when the load function of a renderer is called.

        Arguments:
            renderer_name (str): name of renderer
            qgeometry (dict):  dict of dict. keys give element type names,
                              such as base, poly, path, etc.
        """

        # Make sure that the base and all other element kinds have this renderer registerd
        for element_key in cls.ELEMENT_COLUMNS:
            if not renderer_name in cls.ELEMENT_COLUMNS[element_key]['__renderers__']:
                cls.ELEMENT_COLUMNS[element_key]['__renderers__'][renderer_name] = dict(
                )

        # Now update the dicitonaries with all qgeometry that the renderer may have
        for element_key, element_column_ext_dict in qgeometry.items():

            # The element the render is specifying is not in the specified qgeometry;
            # then add it. This shouldn't really happen.
            # The rest of the renderer dict keys in __renderers__  are missing for
            # the created type. Avoid doing, else hope it works.
            if not element_key in cls.ELEMENT_COLUMNS:
                cls.ELEMENT_COLUMNS[element_key] = dict(__renderers__=dict())

            # Now add qgeometry
            cls.ELEMENT_COLUMNS[element_key]['__renderers__'][renderer_name].update(
                element_column_ext_dict)

    # could use weakref memorizaiton
    # https://stackoverflow.com/questions/33672412/python-functools-lru-cache-with-class-methods-release-object
    @classmethod
    def get_element_types(cls) -> List[str]:
        """Return the names of the available qgeometry to create.
        This does not include 'base', but is rather such as poly and path.

        Returns:
            list(str) : list of name in self.ELEMENT_COLUMNS
        """
        # TODO: I should probably make this a variable and memeorize, only change when qgeometry are added and removed
        # can be slow for perofmance to look up eahc time and recalcualte, since may call this often
        names = list(cls.ELEMENT_COLUMNS.keys())
        names.remove('base')
        return names

    def create_tables(self):
        """
        Creates the default tables once. Populates the dict 'tables' of GeoDataFrame,
        each with columns corresponding to the types of qgeometry defined in ELEMENT_COLUMNS.

        Should only be done once when a new design is created.
        """
        self.logger.debug('Creating Element Tables.')

        for table_name in self.get_element_types():
            # Create GeoDataFrame with correct columns and d types
            assert isinstance(table_name, str)
            assert table_name.isidentifier()

            # Get column names
            # Base names, add concrete names, then add renderer names

            # Base names
            columns_base = self.ELEMENT_COLUMNS['base'].copy()
            columns_base_renderers = columns_base.pop('__renderers__')

            # Concrete names
            columns_concrete = self.ELEMENT_COLUMNS[table_name].copy()
            columns_concrete_renderer = columns_concrete.pop('__renderers__')

            assert isinstance(columns_base_renderers, dict) and\
                isinstance(columns_concrete_renderer, dict),\
                "Please make sure that all qgeometry types have __renderers__\
                     which is a dictionary."

            # Combine all base names and renderer names
            columns = columns_base
            columns.update(columns_concrete)
            # add renderer columns: base and then concrete
            for renderer_key in columns_base_renderers:
                columns.update(self._prepend_renderer_names(
                    table_name, renderer_key, columns_base_renderers))
                columns.update(self._prepend_renderer_names(
                    table_name, renderer_key, columns_concrete_renderer))

            # Validate -- Throws an error if not valid
            self._validate_column_dictionary(table_name, columns)

            # Create df with correct column names
            table = GeoDataFrame(data_frame_empty_typed(columns))
            # not used elsewhere, also the name becomes "name" for some reason
            table.name = table_name

            # Assign
            self.tables[table_name] = table

    def _validate_column_dictionary(self, table_name: str,  column_dict: dict):
        """Validate
        A possible error here is if the user did not pass a valid data type

        Throws an error if not valid.

        Arguments:
            table_name (str): Name of element table (e.g., 'poly')
            column_dict (dict): Dictionary to check

        Raises:
            TypeError: data type '' not understood
        """
        __pre = 'ERROR CREATING ELEMENT TABLE FOR DESIGN: \
            \n  ELEMENT_TABLE_NAME = {table_name}\
            \n  KEY                = {k} \
            \n  VALUE              = {v}\n '
        # Are these assertions still holding true?
        for k, v in column_dict.items():
            assert isinstance(k, str), __pre.format(**locals()) +\
                ' Key needs to be a string!'
            assert k.isidentifier(), __pre.format(**locals()) +\
                ' Key needs to be a valid string identifier!'
            assert inspect.isclass(v), __pre.format(**locals()) +\
                ' Value needs to be a class!'

    def get_rname(self, renderer_name: str, key: str) -> str:
        """
        Get name for renderer property

        Arguments:
            renderer_name (str): Name of the renderer
            key (str): key to get the name for

        Returns:
            str: The unique named used as a column in the table
        """
        return renderer_name + self.name_delimiter + key

    def _prepend_renderer_names(self, table_name: str, renderer_key: str, rdict: dict):
        """Prepare all the renderer names

        Args:
            table_name (str): Unused
            renderer_key (str): Key to check for
            rdict (dict): Renderer dictionary

        Returns:
            dict: Prepared dictionary

        TODO:
            This function has arguments that are used, fix the function or ditch the unused args
        """
        return {self.get_rname(renderer_key, k): v
                for k, v in rdict.get(renderer_key, {}).items()}

    def add_qgeometry(self,
                      kind: str,
                      component_name: str,
                      geometry: dict,
                      subtract: bool = False,
                      helper: bool = False,
                      layer: Union[int, str] = 1,  # chip will be here
                      chip: str = 'main',
                      **other_options):
        """Main interface to add names

        Arguments:
            kind (str): Must be in get_element_types ('path', 'poly', etc.)
            component_name (str): Component name
            geometry (dict): Dict of shapely geomety
            subtract (bool) : Substract - passed through (Default: False)
            helper (bool) : helper - passed through (Default: False)
            layer (Union[int, str]) : Layer - passed through (default: 1)
            chip (str) : Chip name - passed through (Default: 'main')
            **other_options (object): Other_options - passed through
        """
        # TODO: Add unit test

        # ensure correct types
        if not isinstance(subtract, bool):
            subtract = subtract in TRUE_BOOLS
        if not isinstance(helper, bool):
            helper = helper in TRUE_BOOLS

        if not (kind in self.get_element_types()):
            self.logger.error(f'Creator user error: Unkown element kind=`{kind}`'
                              f'Kind must be in {self.get_element_types()}. This failed for component'
                              f'name = `{component_name}`.\n'
                              f' The call was with subtract={subtract} and helper={helper}'
                              f' and layer={layer}, and options={other_options}')

<<<<<<< HEAD
        #Checks if (any) of the geometry are MultiPolygons, and breaks them up into
        #individual polygons
        new_dict = Dict()
        for key, item in geometry.items():
            if isinstance(geometry[key], MultiPolygon):
                temp_multi = geometry[key]
                shape_count = 0
                for shape_temp in temp_multi.geoms:
                    new_dict[key+'_'+str(shape_count)] = shape_temp
                    shape_count += 1
            else:
                new_dict[key] = item

        geometry = new_dict

        # Create options TODO: Might want to modify this (component_name -> component_id)
=======
        # Give warning if length is to be fillet's and not long enough.
        self.check_lengths(geometry, kind, component_name,
                           layer, chip, **other_options)

        # Create options
>>>>>>> 7716c19d
        options = dict(component=component_name, subtract=subtract,
                       helper=helper, layer=int(layer), chip=chip, **other_options)

        #replaces line above to generate the options. 
        #for keyC in design.qgeometry.tables[kind].columns:
        #    if keyC != 'geometry':
        #        options[keyC] = ???[keyC] -> alternative manner to pass options to the add_qgeometry function?
        #                                       instead have the add_qeometry in baseComponent generate the dict?

        #Could we just append rather than make a new table each time? This seems slow
        table = self.tables[kind]

        # assert that all names in options are in table columns! TODO: New approach will not be wanting
        #to do this (maybe check that all columns are in options?)
        df = GeoDataFrame.from_dict(
            geometry, orient='index', columns=['geometry'])
        df.index.name = 'name'
        df = df.reset_index()

        df = df.assign(**options)

        # Set new table. Unfortuanly, this creates a new instance. Can just direct append
        self.tables[kind] = table.append(df, sort=False, ignore_index=True)
        # concat([table,df], axis=0, join='outer', ignore_index=True,sort=False,
        #          verify_integrity=False, copy=False)

    def check_lengths(self, geometry: shapely.geometry.base.BaseGeometry,
                      kind: str,
                      component_name: str,
                      layer: Union[int, str],
                      chip: str,
                      **other_options):
        """If user wants to fillet, check the line-segments to see if it is too short for fillet.

        Args:
            geometry (shapely.geometry.base.BaseGeometry): The LineString to investigate.
            kind (str): Name of table, i.e. 'path', 'poly', 'junction, etc
            component_name (str): Is an integer id.
            layer (Union[int, str]): Should be int, but getting a float, will cast to int when used.
            chip (str): Name of chip, i.e. 'main'.
        """

        if 'fillet' in other_options.keys():
            fillet_scalar = 2.0
            fillet_comparison_precision = 9  # used for np.round

            # For now, don't let front end user edit this.
            # if 'fillet_comparison_precision' in other_options.keys():
            #     # The parse_value converts all ints to floats.
            #     fillet_comparison_precision = int(self.parse_value(
            #         other_options['fillet_comparison_precision']))

            if 'fillet_scalar' in other_options.keys():
                fillet_scalar = self.parse_value(
                    other_options['fillet_scalar'])

            fillet = other_options['fillet']

            for key, geom in geometry.items():
                if isinstance(geom, shapely.geometry.LineString):
                    coords = list(geom.coords)
                    range_vertex_of_short_segments = are_there_potential_fillet_errors(
                        coords, fillet, fillet_scalar,  fillet_comparison_precision)
                    if len(range_vertex_of_short_segments) > 0:
                        text_id = self.design._components[component_name]._name
                        self.logger.warning(
                            f'For {kind} table, component={text_id}, key={key}'
                            f' has short segments. Values in {range_vertex_of_short_segments} '
                            f'are index(es) in shapley geometry.')

    def parse_value(self, value: 'Anything') -> 'Anything':
        """Same as design.parse_value. See design for help.

        Returns:
            Parsed value of input.
        """
        return self.design.parse_value(value)

    def clear_all_tables(self):
        """Clear all the internal tables and all else.
        Use when clearing a design and starting from scratch.
        """
        self.tables.clear()
        self.create_tables()  # remake all tables

    def delete_component(self, name: str):
        """Delete component by name

        Arguments:
            name (str): Name of component (case sensitive)
        """
        # TODO: Add unit test
        # TODO: is this the best way to do this, or is there a faster way?
        a_comp = self.design.components[name]
        if a_comp is not None:
            for table_name in self.tables:
                df = self.tables[table_name]
                self.tables[table_name] = df[df['component'] != a_comp.id]

    def delete_component_id(self, component_id: int):
        """Drop the components within the qgeometry.tables

        Args:
            component_id (int): Unique number to describe the component.
        """
        for table_name in self.tables:
            df_table_name = self.tables[table_name]
            # self.tables[table_name] = df_table_name.drop(df_table_name[df_table_name['component'] == component_id].index)
            self.tables[table_name] = df_table_name[df_table_name['component']
                                                    != component_id]

    def get_component(self, name: str, table_name: str = 'all') -> Union[GeoDataFrame, Dict_[str, GeoDataFrame]]:
        """Return the table for just a given component.
        If all, returns a dictionary with kets as table names and tables of components as values.

        Arguments:
            name (str): Name of component (case sensitive) (default: 'all')
            table_name (str): Element table name ('poly', 'path', etc.) (default: {'all'})

        Returns:
            Union[GeoDataFrame, Dict_[str, GeoDataFrame]] : Either a GeoDataFrame or a dict or GeoDataFrame.

        Example use:
            ```table = pd.concat(qgeometry.get_component('Q1')) # , axis=0```
        """

        if table_name == 'all':
            tables = {}
            for table_name in self.get_element_types():
                tables[table_name] = self.get_component(name, table_name)
            return tables
        else:
            df = self.tables[table_name]
            a_comp = self.design.components[name]
            if a_comp is None:
                # Component not found.
                return None
            else:
                return df[df.component == a_comp.id]

            # comp_id = self.design.components[name].id
            # return df[df.component == comp_id]

    def get_component_bounds(self, name: str) -> Tuple[float, float, float, float]:
        """Returns a tuple containing minx, miny, maxx, maxy values
        for the bounds of the component as a whole.

        Arguments:
            name (str): component name

        Returns:
            Geometry: Bare element geometry
        """
        gs = self.get_component_geometry(name)  # Pandas GeoSeries
        if len(gs) == 0:
            return (0, 0, 0, 0)
        else:
            return gs.total_bounds

    def rename_component(self, component_id: int, new_name: str):
        """Rename component by ID (integer) cast to string format.

        Arguments:
            component_id (int) : ID of component (case sensitive)
            new_name (str) : The new name of the component (case sensitive)
        """

        # comp_id = self.design.components[name].id
        component_int_id = int(component_id)
        a_comp = self.design._components[component_int_id]
        if a_comp is None:
            return None
        else:
            # TODO: is this the best way to do this, or is there a faster way?
            for table_name in self.tables:
                table = self.tables[table_name]
                table.component[table.component == a_comp.id] = new_name

    def get_component_geometry_list(self, name: str, table_name: str = 'all') -> List[BaseGeometry]:
        """Return just the bare element geometry (shapely geometry objects) as a list, for the
        selected component.

        Arguments:
            name (str) : Name of component (case sensitive)
            table_name (str) : Element type ('poly', 'path', etc.).
                               Can also be 'all' to return all. This is the default.

        Returns:
            list: List of shapley.geometry objects
        """
        if table_name == 'all':
            qgeometry = []
            for table in self.get_element_types():
                qgeometry += self.get_component_geometry_list(name, table)

        else:
            table = self.tables[table_name]
            comp_id = self.design.components[name].id
            qgeometry = table.geometry[table.component == comp_id].to_list()

        return qgeometry

    def get_component_geometry(self, name: str) -> GeoSeries:
        """
        Returns geometry of a given component

        Arguments:
            name (str) : Name of component (case sensitive)

        Returns:
            GeoSeries : Geometry of the component
        """
        comp_id = self.design.components[name].id
        qgeometry = {}
        for table_name in self.get_element_types():
            table = self.tables[table_name]
            qgeometry[table_name] = table.geometry[table.component == comp_id]
        qgeometry = pd.concat(qgeometry)

        # when concatinating empty GeoSeries, returns Series (ugly fix)
        if not isinstance(qgeometry, GeoSeries):
            qgeometry = GeoSeries(qgeometry)

        return qgeometry

    def get_component_geometry_dict(self, name: str, table_name: str = 'all') -> List[BaseGeometry]:
        """Return just the bare element geometry (shapely geometry objects) as a dict,
        with key being the names of the qgeometry and the values as the shapely geometry,
        for the selected component.

        Arguments:
            name (str) : Name of component (case sensitive)
            table_name (str) : Element type ('poly', 'path', etc.) (Default: 'all')

        Returns:
            dict: Bare element geometry
        """
        if table_name == 'all':
            qgeometry = Dict()
            for table in self.get_element_types():
                qgeometry[table] = self.get_component_geometry_list(
                    name, table)
            return qgeometry  # return pd.concat(qgeometry, axis=0)

        else:
            table = self.tables[table_name]

            # mask the rows nad get only 2 columns
            comp_id = self.design.components[name].id
            df_comp_id = table.loc[table.component ==
                                   comp_id, ['name', 'geometry']]
            df_geometry = df_comp_id.geometry
            df_geometry.index = df_comp_id.name
            return df_geometry.to_dict()

    def check_element_type(self, table_name: str, log_issue: bool = True) -> bool:
        """Check if the name `table_name` is in the element tables.

        Arguments:
            table_name (str) : Element type ('poly', 'path', etc.) or 'all'
            log_issue (bool) : Throw an erro in the log if name missing  (Default: True)

        Returns:
            bool : True if the name is valid, else False
        """
        if not table_name in self.get_element_types() or table_name in 'all':
            if log_issue:
                self.logger.error(
                    f'Element Tables: Tried to access non-existing element table: `{table_name}`')
            return False
        else:
            return True

    def get_all_unique_layers(self, chip_name: str) -> list:
        """Returns a lit of unique layers for the given chip names

        Args:
            chip_name (str): name of the chip

        Returns:
            list: List of unique layers
        """
        unique_layers = list()
        for table_name in self.design.qgeometry.get_element_types():
            table = self.design.qgeometry.tables[table_name]
            temp = table[table['chip'] == chip_name]
            layers = temp['layer'].unique().tolist()
            unique_layers += layers
        unique_layers = list(set(unique_layers))

        return unique_layers<|MERGE_RESOLUTION|>--- conflicted
+++ resolved
@@ -484,7 +484,6 @@
                               f' The call was with subtract={subtract} and helper={helper}'
                               f' and layer={layer}, and options={other_options}')
 
-<<<<<<< HEAD
         #Checks if (any) of the geometry are MultiPolygons, and breaks them up into
         #individual polygons
         new_dict = Dict()
@@ -501,13 +500,11 @@
         geometry = new_dict
 
         # Create options TODO: Might want to modify this (component_name -> component_id)
-=======
         # Give warning if length is to be fillet's and not long enough.
         self.check_lengths(geometry, kind, component_name,
                            layer, chip, **other_options)
 
         # Create options
->>>>>>> 7716c19d
         options = dict(component=component_name, subtract=subtract,
                        helper=helper, layer=int(layer), chip=chip, **other_options)
 
